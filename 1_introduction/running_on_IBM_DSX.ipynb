--- conflicted
+++ resolved
@@ -67,17 +67,11 @@
     "# This cell does some preparatory work to run this Jupyter notebook using \n",
     "# IBM Data Science Experience (datascience.ibm.com). All the other cells remain the same as in the original example. \n",
     "\n",
-<<<<<<< HEAD
-    "# -----------------------------------------------------------------------------------------------\n",
-    "# Log on to your QX account and get your API token. You can get it from the Accounts page \n",
-    "# (the top-right icon on QX website). Paste this API token below. BE SURE TO ENCLOSE YOUR TOKEN IN QUOTES (\"\")\n",
-    "# -----------------------------------------------------------------------------------------------\n",
-=======
+
     "# --------------------------------------------------------------------------------------------------\n",
     "# IMPORTANT: Log on to your QX account and get your API token. You can get it from the Accounts page \n",
-    "# (the top-right icon on QX website) Copy-Paste the API token below.BE SURE TO ENCLOSE IN QUOTES (\"\")\n",
+    "# (the top-right icon on QX website). Copy-Paste the API token below.BE SURE TO ENCLOSE YOUR TOKEN IN QUOTES (\"\")\n",
     "# --------------------------------------------------------------------------------------------------\n",
->>>>>>> 921d4979
     "QX_API_TOKEN = \"PUT_YOUR_API_TOKEN_HERE\" \n",
     "\n",
     "import sys\n",
@@ -135,13 +129,8 @@
     "import Qconfig\n",
     "\n",
     "try:\n",
-<<<<<<< HEAD
-    "    # Reload Qconfig module again to make sure the API token is updated\n",
-    "    RELOAD_MODULE(Qconfig)\n",
-=======
     "    # Reload Qconfig module again to make sure the APItoken is updated\n",
     "    importlib.reload(Qconfig)\n",
->>>>>>> 921d4979
     "except NameError as e:\n",
     "    print(\"Name error: \", e.args)\n",
     "except:\n",
