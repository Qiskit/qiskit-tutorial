--- conflicted
+++ resolved
@@ -176,15 +176,8 @@
   },
   {
    "cell_type": "code",
-<<<<<<< HEAD
    "execution_count": 6,
    "metadata": {},
-=======
-   "execution_count": 5,
-   "metadata": {
-    "collapsed": false
-   },
->>>>>>> 555f2211
    "outputs": [
     {
      "name": "stdout",
@@ -238,15 +231,8 @@
   },
   {
    "cell_type": "code",
-<<<<<<< HEAD
    "execution_count": 7,
    "metadata": {},
-=======
-   "execution_count": 6,
-   "metadata": {
-    "collapsed": false
-   },
->>>>>>> 555f2211
    "outputs": [
     {
      "name": "stdout",
@@ -298,15 +284,8 @@
   },
   {
    "cell_type": "code",
-<<<<<<< HEAD
    "execution_count": 8,
    "metadata": {},
-=======
-   "execution_count": 7,
-   "metadata": {
-    "collapsed": false
-   },
->>>>>>> 555f2211
    "outputs": [
     {
      "name": "stdout",
@@ -384,15 +363,8 @@
   },
   {
    "cell_type": "code",
-<<<<<<< HEAD
    "execution_count": 9,
    "metadata": {},
-=======
-   "execution_count": 8,
-   "metadata": {
-    "collapsed": false
-   },
->>>>>>> 555f2211
    "outputs": [
     {
      "name": "stdout",
@@ -547,11 +519,7 @@
    "name": "python",
    "nbconvert_exporter": "python",
    "pygments_lexer": "ipython3",
-<<<<<<< HEAD
    "version": "3.6.3"
-=======
-   "version": "3.6.0"
->>>>>>> 555f2211
   }
  },
  "nbformat": 4,
