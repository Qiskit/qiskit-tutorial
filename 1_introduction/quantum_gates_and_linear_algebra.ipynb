{
 "cells": [
  {
   "cell_type": "markdown",
   "metadata": {},
   "source": [
    "<img src=\"../images/QISKit-c.gif\" alt=\"Note: In order for images to show up in this jupyter notebook you need to select File => Trusted Notebook\" width=\"250 px\" align=\"left\">"
   ]
  },
  {
   "cell_type": "markdown",
   "metadata": {},
   "source": [
    "## _*Basic Quantum Gates and Their Mathematical Definitions*_ \n",
    "\n",
    "The latest version of this notebook is available on https://github.com/QISKit/qiskit-tutorial.\n",
    "\n",
    "***\n",
    "### Contributors\n",
    "Rudy Raymond"
   ]
  },
  {
   "cell_type": "markdown",
   "metadata": {},
   "source": [
    "## Quantum Gates \n",
    "\n",
    "Quantum gates on $q$ qubits can be regarded as unitary operations rotating a complex vector of dimension $2^q$, that corresponds to the quantum state. This tutorial is written to list elementary gates and their corresponding unitary matrices. Each gate is documented in [the openqasm](https://github.com/QISKit/openqasm/blob/master/spec-human/qasm2.pdf). The gates are defined in [the file `qelib1.inc`](https://github.com/QISKit/openqasm/blob/master/examples/generic/qelib1.inc), and implemented in [the standard extension](https://github.com/QISKit/qiskit-sdk-py/tree/master/qiskit/extensions/standard). The gates can be divided into one-qubit gates and multi-qubit gates. \n",
    "\n",
    "In the hereafter, following the standard in the quantum community we treat the order of the qubits from left to right, namely, the least significant bit (LSB) is the left-most qubit. Thus, the tensor product of $q_0$, $q_1$, and $q_2$ of the three qubits is defined as $q_0 \\otimes q_1 \\otimes q_2$. \n",
    "\n",
    "Notice that the IBM Quantum experience uses order the qubits in the opposite way (the tensor product is $q_2 \\otimes q_1 \\otimes q_0$). Thus to get the standard order, we must store the measurement of the first qubit to the last bit, the second qubit to the second last bit, and so on. \n",
    "\n",
    "We start with preparing the environment. "
   ]
  },
  {
   "cell_type": "code",
   "execution_count": 2,
   "metadata": {},
   "outputs": [],
   "source": [
    "# Checking the version of PYTHON; we only support > 3.5\n",
    "import sys\n",
    "if sys.version_info < (3,5):\n",
    "    raise Exception('Please use Python version 3.5 or greater.')\n",
    "\n",
    "# useful additional packages \n",
    "import matplotlib.pyplot as plt\n",
    "%matplotlib inline\n",
    "import numpy as np\n",
    "from math import pi\n",
    "\n",
    "# importing the QISKit\n",
    "from qiskit import QuantumProgram\n",
    "import Qconfig\n",
    "\n",
    "# import basic plot tools\n",
    "from qiskit.tools.visualization import plot_histogram\n",
    "\n",
    "Q_program = QuantumProgram()\n",
    "Q_program.set_api(Qconfig.APItoken, Qconfig.config[\"url\"]) # set the APIToken and API url\n",
    "\n",
    "# Creating registers\n",
    "# prepare 3 qubits\n",
    "qr = Q_program.create_quantum_register(\"qr\", 3)\n",
    "# 3 bits for recording the measurement of the qubits\n",
    "cr = Q_program.create_classical_register(\"cr\", 3)\n",
    "\n",
    "circuitName = \"gatesDemo\"\n",
    "demoCircuit = Q_program.create_circuit(circuitName, [qr], [cr])"
   ]
  },
  {
   "cell_type": "markdown",
   "metadata": {},
   "source": [
    "## One-Qubit Gates\n",
    "\n",
    "The one-qubit gates available consist of Pauli $X, Y, Z$ gates, the Identity gate, primitives, and standard rotation gates. The primitives contain parametrized $u$ matrices (from one up to three parameters),  the Hadamard gate, the square-root of $Z$ (also referred as the $S$) gate and its conjugate, the square-root of $S$ (also referred as the $T$) gate and its conjugate. The standard rotation gates are those that define rotations around standard axis.  \n",
    "\n",
    "### Pauli gates\n",
    "\n",
    "#### $X$: bit-flip gate\n",
    "\n",
    "The bit-flip gate $X$ is defined as:\n",
    "\n",
    "$$\n",
    "X \\equiv u3(\\pi, 0, \\pi)  = \n",
    "-i\n",
    "\\begin{pmatrix}\n",
    "0 & 1\\\\\n",
    "1 & 0\n",
    "\\end{pmatrix}\n",
    "\\equiv \n",
    "\\begin{pmatrix}\n",
    "0 & 1\\\\\n",
    "1 & 0\n",
    "\\end{pmatrix},\n",
    "$$\n",
    "where in the hereafter $i = \\sqrt{-1}$, and the symbol $\\equiv$ denotes the equivalence up to the global phase. \n",
    "\n",
    "#### $Y$: bit- and phase-flip gate\n",
    "\n",
    "The $Y$ gate is defined as:\n",
    "\n",
    "$$\n",
    "Y \\equiv u3(\\pi, \\pi/2, \\pi/2) = \n",
    "\\begin{pmatrix}\n",
    "0 & -i\\\\\n",
    "i & 0\n",
    "\\end{pmatrix}\n",
    "$$\n",
    "\n",
    "#### $Z$: phase-flip gate\n",
    "\n",
    "The $Z$ gate is defined as:\n",
    "\n",
    "$$\n",
    "Z = u1(\\pi) = \n",
    "\\begin{pmatrix}\n",
    "1 & 0\\\\\n",
    "0 & -1\n",
    "\\end{pmatrix}\n",
    "$$\n",
    "\n",
    "The pauli gates can be added as below."
   ]
  },
  {
   "cell_type": "code",
   "execution_count": 3,
   "metadata": {},
   "outputs": [
    {
     "data": {
      "text/plain": [
       "<qiskit.extensions.standard.z.ZGate at 0x10f11d7b8>"
      ]
     },
     "execution_count": 3,
     "metadata": {},
     "output_type": "execute_result"
    }
   ],
   "source": [
    "demoCircuit.x(qr[0]) #applying  x gate to the first qubit\n",
    "demoCircuit.y(qr[0]) #applying  y gate to the first qubit\n",
    "demoCircuit.z(qr[0]) #applying  z gate to the first qubit"
   ]
  },
  {
   "cell_type": "markdown",
   "metadata": {},
   "source": [
    "### Identity gate\n",
    "\n",
    "The identity gate does nothing (but can add noises in the real device).\n",
    "\n",
    "$$\n",
    "I = \n",
    "\\begin{pmatrix}\n",
    "1 & 0 \\\\\n",
    "0 & 1\n",
    "\\end{pmatrix}.\n",
    "$$\n",
    "\n",
    "It can be added as below."
   ]
  },
  {
   "cell_type": "code",
   "execution_count": 4,
   "metadata": {},
   "outputs": [
    {
     "data": {
      "text/plain": [
       "<qiskit.extensions.standard.iden.IdGate at 0x10f11d390>"
      ]
     },
     "execution_count": 4,
     "metadata": {},
     "output_type": "execute_result"
    }
   ],
   "source": [
    "demoCircuit.iden(qr[0]) #identity gate on the first qubit"
   ]
  },
  {
   "cell_type": "markdown",
   "metadata": {},
   "source": [
    "### Primitives\n",
    "\n",
    "The primitives contain parametrized $u$ matrices (from one up to three parameters),  the Hadamard gate, the square-root of $Z$ (also referred as the $S$) gate and its conjugate, the square-root of $S$ (also referred as the $T$) gate and its conjugate. \n",
    "\n",
    "#### u3 (or,  U gates with three parameters)\n",
    "\n",
    "$u3(\\theta, \\phi, \\lambda$ (or, $U(\\theta, \\phi, \\lambda)$) gates are rotations of 1-qubit state whose mathematical definition are:\n",
    "\n",
    "$$\n",
    "u3(\\theta, \\phi, \\lambda) =  \n",
    "\\begin{pmatrix}\n",
    "\\cos(\\theta/2) & -e^{i\\lambda}\\sin(\\theta/2)\\\\\n",
    "e^{i\\phi}\\sin(\\theta/2) & e^{i(\\phi + \\lambda)}\\cos(\\theta/2)\n",
    "\\end{pmatrix}.\n",
    "$$\n",
    "\n",
    "Notice that the above unitaries are essentially equivalent to $e^{-i{(\\phi + \\lambda)}/{2}} u3(\\theta, \\phi, \\lambda)$, as in Eq.(2) of the openqasm [here](https://github.com/QISKit/openqasm/blob/master/spec-human/qasm2.pdf). \n",
    "\n",
    "Here is the command to add such a $u3$ gate to a circuit.  "
   ]
  },
  {
   "cell_type": "code",
   "execution_count": 2,
   "metadata": {},
   "outputs": [
    {
     "data": {
      "text/plain": [
       "<qiskit.extensions.standard.u3.U3Gate at 0x10b553438>"
      ]
     },
     "execution_count": 2,
     "metadata": {},
     "output_type": "execute_result"
    }
   ],
   "source": [
    "theta = pi/2.0   \n",
    "phi = pi/3.0\n",
    "lambd = pi/4.0\n",
    "demoCircuit.u3(theta, phi, lambd, qr[0]) #applying a u3 gate to the first qubit "
   ]
  },
  {
   "cell_type": "markdown",
   "metadata": {
    "collapsed": true
   },
   "source": [
    "#### u2 (or, U gates with two parameters)\n",
    "\n",
    "$u2(\\phi, \\lambda)$ gates are rotations of 1-qubit state whose mathematical definitions are:\n",
    "\n",
    "$$\n",
    "u2(\\phi, \\lambda) \\equiv u3(\\pi/2, \\phi, \\lambda) = \n",
    "\\frac{1}{\\sqrt{2}} \\begin{pmatrix}\n",
    "1 & -e^{i\\lambda} \\\\\n",
    "e^{i\\phi} & e^{i(\\phi + \\lambda)}\n",
    "\\end{pmatrix}.\n",
    "$$\n",
    "\n",
    "We can add a $u2$ gate to a circuit as follows."
   ]
  },
  {
   "cell_type": "code",
   "execution_count": 3,
   "metadata": {},
   "outputs": [
    {
     "data": {
      "text/plain": [
       "<qiskit.extensions.standard.u2.U2Gate at 0x10b553208>"
      ]
     },
     "execution_count": 3,
     "metadata": {},
     "output_type": "execute_result"
    }
   ],
   "source": [
    "phi = pi/3.0\n",
    "lambd = pi/4.0\n",
    "demoCircuit.u2(phi, lambd, qr[0]) #applying a u2 gate to the first qubit "
   ]
  },
  {
   "cell_type": "markdown",
   "metadata": {},
   "source": [
    "#### u1 (or, U gates with one parameter)\n",
    "\n",
    "$u1(\\lambda)$ gates are rotations of 1-qubit state whose mathematical definitions are:\n",
    "\n",
    "$$\n",
    "u1(\\lambda) = u3(0, 0, \\lambda) = \n",
    "\\begin{pmatrix}\n",
    "1 & 0 \\\\\n",
    "0 & e^{i \\lambda}\n",
    "\\end{pmatrix}.\n",
    "$$\n",
    "\n",
    "We can add a $u1$ gate to a circuit as below."
   ]
  },
  {
   "cell_type": "code",
   "execution_count": 4,
   "metadata": {},
   "outputs": [
    {
     "data": {
      "text/plain": [
       "<qiskit.extensions.standard.u1.U1Gate at 0x10b553278>"
      ]
     },
     "execution_count": 4,
     "metadata": {},
     "output_type": "execute_result"
    }
   ],
   "source": [
    "lambd = pi/4.0\n",
    "demoCircuit.u1(lambd, qr[0]) #applying a u1 gate to the first qubit "
   ]
  },
  {
   "cell_type": "markdown",
   "metadata": {
    "collapsed": true
   },
   "source": [
    "#### Hadamard gate (Clifford)\n",
    "\n",
    "$$\n",
    "H = u2(0, \\pi) =\n",
    "1/\\sqrt{2}\n",
    "\\begin{pmatrix}\n",
    "1 & 1\\\\\n",
    "1 & -1\n",
    "\\end{pmatrix}\n",
    "$$\n",
    "\n",
    "#### $S$ (or, $\\sqrt{Z}$ phase) gate (Clifford)\n",
    "\n",
    "$$\n",
    "S = u1(\\pi/2) = \n",
    "\\begin{pmatrix}\n",
    "1 & 0\\\\\n",
    "0 & e^{i\\pi/2}\n",
    "\\end{pmatrix}\n",
    "$$\n",
    "\n",
    "#### $S^{\\dagger}$ (or, conjugate of $\\sqrt{Z}$ phase) gate (Clifford)\n",
    "\n",
    "$$\n",
    "S^{\\dagger} = u1(-\\pi/2) = \n",
    "\\begin{pmatrix}\n",
    "1 & 0\\\\\n",
    "0 & e^{-i\\pi/2}\n",
    "\\end{pmatrix}\n",
    "$$\n",
    "\n",
    "The above Clifford gates can be added as below."
   ]
  },
  {
   "cell_type": "code",
   "execution_count": 7,
   "metadata": {},
   "outputs": [
    {
     "data": {
      "text/plain": [
       "<qiskit.extensions.standard.s.SGate at 0x10b553978>"
      ]
     },
     "execution_count": 7,
     "metadata": {},
     "output_type": "execute_result"
    }
   ],
   "source": [
    "demoCircuit.h(qr[0]) #applying h gate to the first qubit\n",
    "demoCircuit.s(qr[0]) #applying s gate to the first qubit\n",
    "demoCircuit.sdg(qr[0]) #applying sdg gate to the first qubit"
   ]
  },
  {
   "cell_type": "markdown",
   "metadata": {},
   "source": [
    "#### $T$ (or, $\\sqrt{S}$ phase) gate ($C3$ gate)\n",
    "\n",
    "$$\n",
    "T = u1(pi/4) = \n",
    "\\begin{pmatrix}\n",
    "1 & 0\\\\\n",
    "0 & e^{\\pi/4}\n",
    "\\end{pmatrix}\n",
    "$$\n",
    "\n",
    "#### $T^{\\dagger}$ (or, conjugate of $\\sqrt{S}$ phase) gate ($C3$ gate)\n",
    "\n",
    "$$\n",
    "T^{\\dagger} = u1(-pi/4) = \n",
    "\\begin{pmatrix}\n",
    "1 & 0\\\\\n",
    "0 & e^{-\\pi/4}\n",
    "\\end{pmatrix}\n",
    "$$\n",
    "\n",
    "They can be added as below."
   ]
  },
  {
   "cell_type": "code",
   "execution_count": 8,
   "metadata": {},
   "outputs": [
    {
     "data": {
      "text/plain": [
       "<qiskit.extensions.standard.t.TGate at 0x10b553518>"
      ]
     },
     "execution_count": 8,
     "metadata": {},
     "output_type": "execute_result"
    }
   ],
   "source": [
    "demoCircuit.t(qr[0]) #applying t gate to the first qubit\n",
    "demoCircuit.tdg(qr[0]) #applying tdg gate to the first qubit"
   ]
  },
  {
   "cell_type": "markdown",
   "metadata": {},
   "source": [
    "### Standard Rotations\n",
    "\n",
    "The standard rotation gates are those that define rotations around standard axis. \n",
    "\n",
    "#### Rotation around X-axis\n",
    "\n",
    "$$\n",
    "R_x(\\theta) = u3(\\theta, -\\pi/2, \\pi/2) \\equiv \n",
    "\\begin{pmatrix}\n",
    "\\cos(\\theta/2) & -i\\sin(\\theta/2)\\\\\n",
    "-i\\sin(\\theta/2) & \\cos(\\theta/2).\n",
    "\\end{pmatrix}\n",
    "$$\n",
    "\n",
    "#### Rotation round Y-axis\n",
    "\n",
    "$$\n",
    "R_y(\\theta) = u3(\\theta, 0, 0) \\equiv\n",
    "\\begin{pmatrix}\n",
    "\\cos(\\theta/2) & \\sin(\\theta/2)\\\\\n",
    "\\sin(\\theta/2) & \\cos(\\theta/2).\n",
    "\\end{pmatrix}\n",
    "$$\n",
    "\n",
    "#### Rotation around Z-axis\n",
    "\n",
    "$$\n",
    "R_z(\\phi) = u1(\\phi) = \n",
    "\\begin{pmatrix}\n",
    "1 & 0 \\\\\n",
    "0 & e^{i \\phi}\n",
    "\\end{pmatrix}\n",
    "$$\n",
    "\n",
    "They can be added as below."
   ]
  },
  {
   "cell_type": "code",
   "execution_count": 9,
   "metadata": {},
   "outputs": [
    {
     "data": {
      "text/plain": [
       "<qiskit.extensions.standard.rz.RZGate at 0x10b553f28>"
      ]
     },
     "execution_count": 9,
     "metadata": {},
     "output_type": "execute_result"
    }
   ],
   "source": [
    "theta = pi/4\n",
    "phi = pi/4\n",
    "demoCircuit.rx(theta, qr[0]) #applying rotation around x-axis gate to the first qubit\n",
    "demoCircuit.ry(theta, qr[0]) #applying rotation around y-axis gate to the first qubit\n",
    "demoCircuit.rz(phi, qr[0]) #applying rotation around z-axis gate to the first qubit"
   ]
  },
  {
   "cell_type": "markdown",
   "metadata": {},
   "source": [
    "## Multi-Qubit Gates\n",
    "\n",
    "The standard multi-qubit gates consist of two-qubit gates and three-qubit gates. The two-qubit gates consist of the controlled Pauli gates, the controlled Hadamard gate, the controlled rotation gates, and the swap gate. The three-qubit gates consist of the Toffoli gate and the Fredkin gate. \n",
    "\n",
    "### Controlled Pauli Gates\n",
    "\n",
    "#### Controlled X (or, controlled NOT) gate\n",
    "The control-not gate is the following unitary:\n",
    "\n",
    "$$\n",
    "C_X = \n",
    "\\begin{pmatrix}\n",
    "1 & 0 & 0 & 0\\\\\n",
    "0 & 1 & 0 & 0\\\\\n",
    "0 & 0 & 0 & 1\\\\\n",
    "0 & 0 & 1 & 0\n",
    "\\end{pmatrix}. \n",
    "$$\n",
    "\n",
    "#### Controlled $Y$ gate\n",
    "\n",
    "Apply $Y$ gate to the target qubit if the control qubit is $1$.\n",
    "\n",
    "$$\n",
    "C_Y = \n",
    "\\begin{pmatrix}\n",
    "1 & 0 & 0 & 0\\\\\n",
    "0 & 1 & 0 & 0\\\\\n",
    "0 & 0 & 0 & -i\\\\\n",
    "0 & 0 & i & 0\n",
    "\\end{pmatrix}\n",
    "$$\n",
    "\n",
    "#### Controlled $Z$ (or, controlled Phase) gate\n",
    "\n",
    "The controlled Z gate flips the phase of the target qubit if the control qubit is $1$.  \n",
    "\n",
    "$$\n",
    "C_Z = \n",
    "\\begin{pmatrix}\n",
    "1 & 0 & 0 & 0\\\\\n",
    "0 & 1 & 0 & 0\\\\\n",
    "0 & 0 & 1 & 0\\\\\n",
    "0 & 0 & 0 & -1\n",
    "\\end{pmatrix}\n",
    "$$\n",
    "\n",
    "### Controlled Hadamard gate\n",
    "\n",
    "Apply $H$ gate to the target qubit if the control qubit is $1$. \n",
    "\n",
    "$$\n",
    "C_H = \n",
    "\\begin{pmatrix}\n",
    "1 & 0 & 0 & 0\\\\\n",
    "0 & 1 & 0 & 0\\\\\n",
    "0 & 0 & \\frac{1}{\\sqrt{2}} & \\frac{1}{\\sqrt{2}}\\\\\n",
    "0 & 0 & \\frac{1}{\\sqrt{2}} & -\\frac{1}{\\sqrt{2}}\n",
    "\\end{pmatrix}\n",
    "$$"
   ]
  },
  {
   "cell_type": "code",
   "execution_count": 5,
   "metadata": {},
   "outputs": [
    {
     "data": {
      "text/plain": [
       "<qiskit.extensions.standard.ch.CHGate at 0x10f11f0f0>"
      ]
     },
     "execution_count": 5,
     "metadata": {},
     "output_type": "execute_result"
    }
   ],
   "source": [
    "demoCircuit.cx(qr[0], qr[1]) #applying cnot gate\n",
    "demoCircuit.cy(qr[0], qr[1]) #controlled-y\n",
    "demoCircuit.cz(qr[0], qr[1]) #controlled-z\n",
    "demoCircuit.ch(qr[0], qr[1]) #controlled-h"
   ]
  },
  {
   "cell_type": "markdown",
   "metadata": {},
   "source": [
    "### Controlled rotation gates\n",
    "\n",
    "#### Controlled rotation around Z-axis\n",
    "\n",
    "Perform rotation around Z-axis on the target qubit if the control qubit is $1$.\n",
    "\n",
    "$$\n",
    "C_{RZ}(\\lambda) = \n",
    "\\begin{pmatrix}\n",
    "1 & 0 & 0 & 0\\\\\n",
    "0 & 1 & 0 & 0\\\\\n",
    "0 & 0 & e^{-i\\lambda/2} & 0\\\\\n",
    "0 & 0 & 0 & e^{i\\lambda/2}\n",
    "\\end{pmatrix}\n",
    "$$\n",
    "\n",
    "#### Controlled phase rotation\n",
    "\n",
    "Perform $u1$ on the target qubit if the control qubit is $1$.\n",
    "\n",
    "$$\n",
    "C_{u1}(\\lambda) = \n",
    "\\begin{pmatrix}\n",
    "1 & 0 & 0 & 0\\\\\n",
    "0 & 1 & 0 & 0\\\\\n",
    "0 & 0 & 1 & 0\\\\\n",
    "0 & 0 & 0 & e^{i\\lambda}\n",
    "\\end{pmatrix}\n",
    "$$\n",
    "\n",
    "#### Controlled $U$ rotation\n",
    "\n",
    "Perform controlled-$U$ rotation on the target qubit if the control qubit is $1$. \n",
    "\n",
    "$$\n",
    "C_{u3}(\\theta, \\phi, \\lambda) \\equiv \n",
    "\\begin{pmatrix}\n",
    "1 & 0 & 0 & 0\\\\\n",
    "0 & 1 & 0 & 0\\\\\n",
    "0 & 0 & e^{-i(\\phi+\\lambda)/2}\\cos(\\theta/2) & -e^{-i(\\phi-\\lambda)/2}\\sin(\\theta/2)\\\\\n",
    "0 & 0 & e^{i(\\phi-\\lambda)/2}\\sin(\\theta/2) & e^{i(\\phi+\\lambda)/2}\\cos(\\theta/2)\n",
    "\\end{pmatrix}.\n",
    "$$\n",
    "\n",
    "They can be added to the circuit as below."
   ]
  },
  {
   "cell_type": "code",
   "execution_count": 12,
   "metadata": {},
   "outputs": [
    {
     "data": {
      "text/plain": [
       "<qiskit.extensions.standard.cu3.Cu3Gate at 0x10fb6a198>"
      ]
     },
     "execution_count": 12,
     "metadata": {},
     "output_type": "execute_result"
    }
   ],
   "source": [
    "demoCircuit.crz(lambd, qr[0], qr[1]) #controlled rotation around-Z\n",
    "demoCircuit.cu1(lambd, qr[0], qr[1]) #controlled u1\n",
    "demoCircuit.cu3(theta, phi, lambd, qr[0], qr[1]) #controlled u3"
   ]
  },
  {
   "cell_type": "markdown",
   "metadata": {},
   "source": [
    "### Swap gate\n",
    "\n",
    "The swap gate exchange the first and second qubits. \n",
    "\n",
    "$$\n",
    "{SWAP} = \n",
    "\\begin{pmatrix}\n",
    "1 & 0 & 0 & 0\\\\\n",
    "0 & 0 & 1 & 0\\\\\n",
    "0 & 1 & 0 & 0\\\\\n",
    "0 & 0 & 0 & 1\n",
    "\\end{pmatrix}.\n",
    "$$"
   ]
  },
  {
   "cell_type": "code",
   "execution_count": 8,
   "metadata": {},
   "outputs": [
    {
     "data": {
      "text/plain": [
       "<qiskit.extensions.standard.swap.SwapGate at 0x10f11d9e8>"
      ]
     },
     "execution_count": 8,
     "metadata": {},
     "output_type": "execute_result"
    }
   ],
   "source": [
    "demoCircuit.swap(qr[0], qr[1])              #swapping the first and second qubits"
   ]
  },
  {
   "cell_type": "markdown",
   "metadata": {},
   "source": [
    "### Toffoli gate ($C3$ gate)\n",
    "\n",
    "The Toffoli gate flips the third qubit if the first two qubits are both $1$.\n",
    "\n",
    "$$\n",
    "C_{CX} = \n",
    "\\begin{pmatrix}\n",
    "1 & 0 & 0 & 0 & 0 & 0 & 0 & 0\\\\\n",
    "0 & 1 & 0 & 0 & 0 & 0 & 0 & 0\\\\\n",
    "0 & 0 & 1 & 0 & 0 & 0 & 0 & 0\\\\\n",
    "0 & 0 & 0 & 1 & 0 & 0 & 0 & 0\\\\\n",
    "0 & 0 & 0 & 0 & 1 & 0 & 0 & 0\\\\\n",
    "0 & 0 & 0 & 0 & 0 & 1 & 0 & 0\\\\\n",
    "0 & 0 & 0 & 0 & 0 & 0 & 0 & 1\\\\\n",
    "0 & 0 & 0 & 0 & 0 & 0 & 1 & 0\n",
    "\\end{pmatrix}\n",
    "$$\n",
    "\n",
    "### Controlled swap gate (Fredkin Gate)\n",
    "\n",
    "The controlled swap gate exchange the second and third qubits if the first qubit is $1$.\n",
    "\n",
    "$$\n",
    "C_{SWAP} = \n",
    "\\begin{pmatrix}\n",
    "1 & 0 & 0 & 0 & 0 & 0 & 0 & 0\\\\\n",
    "0 & 1 & 0 & 0 & 0 & 0 & 0 & 0\\\\\n",
    "0 & 0 & 1 & 0 & 0 & 0 & 0 & 0\\\\\n",
    "0 & 0 & 0 & 1 & 0 & 0 & 0 & 0\\\\\n",
    "0 & 0 & 0 & 0 & 1 & 0 & 0 & 0\\\\\n",
    "0 & 0 & 0 & 0 & 0 & 0 & 1 & 0\\\\\n",
    "0 & 0 & 0 & 0 & 0 & 1 & 0 & 0\\\\\n",
    "0 & 0 & 0 & 0 & 0 & 0 & 0 & 1\n",
    "\\end{pmatrix}\n",
    "$$"
   ]
  },
  {
   "cell_type": "code",
   "execution_count": 9,
   "metadata": {},
   "outputs": [
    {
     "data": {
      "text/plain": [
       "<qiskit.extensions.standard.cswap.FredkinGate at 0x10f11d9b0>"
      ]
     },
     "execution_count": 9,
     "metadata": {},
     "output_type": "execute_result"
    }
   ],
   "source": [
    "demoCircuit.ccx(qr[0], qr[1], qr[2])        #Toffoli gate\n",
    "demoCircuit.cswap(qr[0], qr[1], qr[2])      #swapping the second and third qubits controlled by the first qubit"
   ]
  },
  {
   "cell_type": "markdown",
   "metadata": {
    "collapsed": true
   },
   "source": [
    "## Remark on the equivalence of gates up to the global phase \n",
    "\n",
    "In the above we see that the one-qubit $X$ gate is equivalent to the $u3(\\pi, 0, \\pi)$ gate up to the global phase, but the global phase can be tricky with controlled gates. For example, the $C_X$ gate (or, the control NOT gate) is not equivalent to the $C_{u3}(\\pi, 0, \\pi)$ gate. This is because:\n",
    "\n",
    "$$\n",
    "C_{u3}(\\pi, 0, \\pi) \\equiv \n",
    "\\begin{pmatrix}\n",
    "1 & 0 & 0 & 0\\\\\n",
    "0 & 1 & 0 & 0\\\\\n",
    "0 & 0 & 0 & -j\\\\\n",
    "0 & 0 & -j & 0\n",
    "\\end{pmatrix} \\neq \n",
    "\\begin{pmatrix}\n",
    "1 & 0 & 0 & 0\\\\\n",
    "0 & 1 & 0 & 0\\\\\n",
    "0 & 0 & 0 & 1\\\\\n",
    "0 & 0 & 1 & 0\n",
    "\\end{pmatrix} = C_X\n",
    "$$ "
   ]
  },
  {
<<<<<<< HEAD
=======
   "cell_type": "code",
   "execution_count": 1,
   "metadata": {},
   "outputs": [
    {
     "data": {
      "text/html": [
       "<h2>Version information</h2>\n",
       "<p>Please note that this tutorial is targeted to the stable version of QISKit. The following versions of the packages are recommended:</p>\n",
       "<table>\n",
       "<tr><th>Package</th><th colspan=\"2\">Version</th></tr>\n",
       "<tr><td>QISKit</td><td> 0.3.7</td></tr>\n",
       "<tr><td>IBMQuantumExperience</td><td>&gt;= 1.8.13</td></tr>\n",
       "<tr><td>numpy</td><td>&gt;= 1.13, &lt; 1.14</td></tr>\n",
       "<tr><td>scipy</td><td>&gt;= 0.19, &lt; 0.20</td></tr>\n",
       "<tr><td>matplotlib</td><td>&gt;= 2.0, &lt; 2.1</td></tr>\n",
       "</table>"
      ],
      "text/plain": [
       "<IPython.core.display.HTML object>"
      ]
     },
     "metadata": {},
     "output_type": "display_data"
    }
   ],
   "source": [
    "%run \"../version.ipynb\""
   ]
  },
  {
>>>>>>> a89f1d8a
   "cell_type": "code",
   "execution_count": null,
   "metadata": {
    "collapsed": true
   },
   "outputs": [],
   "source": []
  }
 ],
 "metadata": {
  "anaconda-cloud": {},
  "kernelspec": {
   "display_name": "Python QISKitenv",
   "language": "python",
   "name": "qiskitenv"
  },
  "language_info": {
   "codemirror_mode": {
    "name": "ipython",
    "version": 3
   },
   "file_extension": ".py",
   "mimetype": "text/x-python",
   "name": "python",
   "nbconvert_exporter": "python",
   "pygments_lexer": "ipython3",
   "version": "3.6.2"
  }
 },
 "nbformat": 4,
 "nbformat_minor": 1
}<|MERGE_RESOLUTION|>--- conflicted
+++ resolved
@@ -786,8 +786,6 @@
    ]
   },
   {
-<<<<<<< HEAD
-=======
    "cell_type": "code",
    "execution_count": 1,
    "metadata": {},
@@ -819,7 +817,6 @@
    ]
   },
   {
->>>>>>> a89f1d8a
    "cell_type": "code",
    "execution_count": null,
    "metadata": {
