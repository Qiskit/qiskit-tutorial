--- conflicted
+++ resolved
@@ -5,11 +5,7 @@
 
 ## Contributors (alphabetically)
 
-<<<<<<< HEAD
-Jerry Chow, Antonio Córcoles, Abigail Cross, Andrew Cross, Ismael Faro, Andreas Fuhrer, Jay M. Gambetta, Takashi Imamichi, Antonio Mezzacapo, Ramis Movassagh, Anna Phan, Rudy Raymond, Kristan Temme, Chris Wood.
-=======
-Jerry Chow, Antonio Córcoles, Abigail Cross, Andrew Cross, Ismael Faro, Andreas Fuhrer, Jay M. Gambetta, Antonio Mezzacapo, Ramis Movassagh, Anna Phan, Rudy Raymond, Kristan Temme, Chris Wood, James Wootton.
->>>>>>> 6da6cd73
+Jerry Chow, Antonio Córcoles, Abigail Cross, Andrew Cross, Ismael Faro, Andreas Fuhrer, Jay M. Gambetta, Takashi Imamichi, Antonio Mezzacapo, Ramis Movassagh, Anna Phan, Rudy Raymond, Kristan Temme, Chris Wood, James Wootton.
 
 ## Requirements
 
