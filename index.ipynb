--- conflicted
+++ resolved
@@ -111,11 +111,7 @@
  ],
  "metadata": {
   "kernelspec": {
-<<<<<<< HEAD
    "display_name": "Python [default]",
-=======
-   "display_name": "QISKitenv",
->>>>>>> 242de04e
    "language": "python",
    "name": "qiskitenv"
   },
@@ -129,11 +125,7 @@
    "name": "python",
    "nbconvert_exporter": "python",
    "pygments_lexer": "ipython3",
-<<<<<<< HEAD
    "version": "3.6.4"
-=======
-   "version": "3.6.2"
->>>>>>> 242de04e
   }
  },
  "nbformat": 4,
