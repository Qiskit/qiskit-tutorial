--- conflicted
+++ resolved
@@ -650,11 +650,7 @@
    "name": "python",
    "nbconvert_exporter": "python",
    "pygments_lexer": "ipython3",
-<<<<<<< HEAD
-   "version": "3.6.4"
-=======
    "version": "3.6.5"
->>>>>>> 48db7a7c
   }
  },
  "nbformat": 4,
