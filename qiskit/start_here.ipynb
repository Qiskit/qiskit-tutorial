--- conflicted
+++ resolved
@@ -50,13 +50,8 @@
     "  * [Parallel tools](terra/terra_parallel_tools.ipynb) - executing tasks in parallel using `parallel_map` and tracking progress\n",
     "  * [Creating a new provider](terra/creating_a_provider.ipynb) - a guide to integration of a new provider with Qiskit structures and interfaces\n",
     "  * [Calibrating a qubit](terra/calibrating_a_qubit.ipynb) - an introduction to working with the pulse API by way of calibrating a qubit\n",
-<<<<<<< HEAD
-    "  * [Operators overview](terra/operators_overview.ipynb) - Gives a summary of the features and uses of the Operator class.\n",
-    "  * [Advanced circuits](terra/advanced_circuits.ipynb) - new circuit building tools added in Terra 0.8, including registerless declarations, composite gate updates and parameterized circuits\n",
-=======
     "  * [Operators overview](terra/operators_overview.ipynb) - gives a summary of the features and uses of the Operator class.\n",
     "\n",
->>>>>>> 3ae53176
     "  \n",
     "##  3 Qiskit Interacitve Plotting and Jupyter Tools\n",
     "\n",
@@ -126,11 +121,7 @@
    "name": "python",
    "nbconvert_exporter": "python",
    "pygments_lexer": "ipython3",
-<<<<<<< HEAD
    "version": "3.6.1"
-=======
-   "version": "3.6.3"
->>>>>>> 3ae53176
   }
  },
  "nbformat": 4,
