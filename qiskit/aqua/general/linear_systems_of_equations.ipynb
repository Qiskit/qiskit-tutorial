﻿{
 "cells": [
  {
   "cell_type": "markdown",
   "metadata": {},
   "source": [
    "# _*Qiskit Aqua: Solving linear systems of equations with the HHL algorithm*_\n",
    "\n",
    "***\n",
    "### Contributors\n",
    "David Bucher<sup>[1]</sup>, Jan Mueggenburg<sup>[1]</sup>, Gawel Kus<sup>[1]</sup>, Isabel Haide<sup>[1]</sup>, Shubha Deutschle<sup>[1]</sup>, Harry Barowski<sup>[1]</sup>, Dominik Steenken<sup>[1]</sup>, and Albert Frisch<sup>[1]</sup>\n",
    "### Affiliation\n",
    "- <sup>[1]</sup>IBMQ"
   ]
  },
  {
   "cell_type": "markdown",
   "metadata": {},
   "source": [
    "The HHL algorithm (after the author’s surnames Harrow-Hassidim-Lloyd) [1] is a quantum algorithm to solve systems of linear equations $A \\vec{x} = \\vec{b}$. To perform this calculation quantum mechanically, we need in general 4 main steps requiring three qubit registers:\n",
    "<ol>\n",
    "<li>First, we have to express the vector $\\vec{b}$ as a quantum state $|b\\rangle$ on a quantum register.</li>\n",
    "<li>Now, we have to decompose $\\vec{b}$ into a superposition of eigenvectors of A remembering on the linear combination of the vector $\\vec{b}$. We achieve this using the Quantum Phase Estimation algorithm (Quantum Phase Estimation (QPE)). Since the matrix is hereby diagonalized wherefore $A$ is easily invertible.</li>\n",
    "<li>The inversion of the eigenvector base of $A$ is achieved by rotating an ancillary qubit by an angle $\\arcsin \\left( \\frac{C}{\\lambda _{\\text{i}}} \\right)$ around the y-axis where $\\lambda_{\\text{i}}$ are the eigenvalues of $A$. Now, we obtain the state $A^{-1}|b\\rangle = |x \\rangle$.</li>\n",
    "<li>We need to uncompute the register storing the eigenvalues using the inverse QPE. We measure the ancillary qubit whereby the measurement of 1 indicates that the matrix inversion was successful. The inverse QPE leaves the system in a state proportional to the solution vector $|x\\rangle$. In many cases one is not interested in the single vector elements of $|x\\rangle$ but only on certain properties. These are accessible by applying a problem-specific operator $M$ to the state $|x\\rangle$. Another use-case of the HHL algorithm is the implementation in a larger quantum program.</li>\n",
    "</ol>\n",
    "Currently only hermitian matrices with a dimension of $2^n$ are supported.\n",
    "\n",
    "Take into account that in the general case, the entries of $\\vec{x}$ can not be efficiently read out because we would need to know all coefficients describing the quantum state.\n",
    "In the following examples, we ignore this constraint and show for our small linear system as a proof of principle that $\\vec{x}$ is calculated correctly.\n",
    "\n",
    "References:\n",
    "- A. W. Harrow, A. Hassidim, and S. Lloyd, Phys. Rev. Lett. 103, 150502 (2009), e-print arXiv 0811.3171\n",
    "- S. Barz, I. Kassal, M. Ringbauer, Y. Ole Lipp, B. Dakić, A. Aspuru-Guzik, and P. Walther, Sci Rep. 4: 6115 (2014), e-print arXiv 1302.1210"
   ]
  },
  {
   "cell_type": "code",
   "execution_count": 1,
   "metadata": {},
   "outputs": [
    {
     "name": "stdout",
     "output_type": "stream",
     "text": [
      "qiskit.providers.ibmq.ibmqprovider\n"
     ]
    }
   ],
   "source": [
    "from qiskit.aqua import run_algorithm\n",
    "from qiskit.aqua.input import LinearSystemInput\n",
    "from qiskit.quantum_info import state_fidelity\n",
    "from qiskit.aqua.algorithms.classical import ExactLSsolver\n",
    "import numpy as np"
   ]
  },
  {
   "cell_type": "code",
   "execution_count": 2,
   "metadata": {},
   "outputs": [],
   "source": [
    "params = {\n",
    "    'problem': {\n",
    "        'name': 'linear_system'\n",
    "    },\n",
    "    'algorithm': {\n",
    "        'name': 'HHL'\n",
    "    },\n",
    "    'eigs': {\n",
    "        'expansion_mode': 'suzuki',\n",
    "        'expansion_order': 2,\n",
    "        'name': 'EigsQPE',\n",
    "        'num_ancillae': 3,\n",
    "        'num_time_slices': 50\n",
    "    },\n",
    "    'reciprocal': {\n",
    "        'name': 'Lookup'\n",
    "    },\n",
    "    'backend': {\n",
    "        'provider': 'qiskit.BasicAer',\n",
    "        'name': 'statevector_simulator'\n",
    "    }\n",
    "}\n",
    "\n",
    "def fidelity(hhl, ref):\n",
    "    solution_hhl_normed = hhl / np.linalg.norm(hhl)\n",
    "    solution_ref_normed = ref / np.linalg.norm(ref)\n",
    "    fidelity = state_fidelity(solution_hhl_normed, solution_ref_normed)\n",
    "    print(\"fidelity %f\" % fidelity)"
   ]
  },
  {
   "cell_type": "markdown",
   "metadata": {},
   "source": [
    "## 2x2 diagonal matrix"
   ]
  },
  {
   "cell_type": "markdown",
   "metadata": {},
   "source": [
    "First, we show an example for running the HHL algorithm with Qiskit Aqua on a diagonal matrix as input\n",
    "$$\n",
    "A=\n",
    "\\begin{bmatrix}\n",
    "1 & 0 \\\\\n",
    "0 & 2\n",
    "\\end{bmatrix}$$ with the vector $$\\vec{b}= \\left( \\begin{array}{c}1 \\\\ 4  \\end{array} \\right)$$\n",
    "The `result` dictionary contains several return values. The HHL solution for $\\vec{x}$ is accessible by the key `'solution'`. For comparison, also the classical solution of the linear system of equations is calculated using standard linear algebra functions in numpy. The fidelity between the HHL solution and the classical solution is also given in the output. Furthermore, the probability is shown with which HHL was running successfully, i.e. the HHL ancillary qubit has been measured to be $|1\\rangle$."
   ]
  },
  {
   "cell_type": "code",
   "execution_count": 3,
   "metadata": {},
   "outputs": [],
   "source": [
    "matrix = [[1, 0], [0, 2]]\n",
    "vector = [1, 4]\n",
    "params['input'] = {\n",
    "    'name': 'LinearSystemInput',\n",
    "    'matrix': matrix,\n",
    "    'vector': vector\n",
    "}"
   ]
  },
  {
   "cell_type": "code",
   "execution_count": 4,
   "metadata": {},
   "outputs": [
    {
     "name": "stdout",
     "output_type": "stream",
     "text": [
      "solution  [1.05859+0.j 1.99245+0.j]\n",
      "classical solution  [1. 2.]\n",
      "probability 0.024630\n",
      "fidelity 0.999389\n"
     ]
    }
   ],
   "source": [
    "result = run_algorithm(params)\n",
    "print(\"solution \", np.round(result['solution'], 5))\n",
    "\n",
    "result_ref = ExactLSsolver(matrix, vector).run()\n",
    "print(\"classical solution \", np.round(result_ref['solution'], 5))\n",
    "\n",
    "print(\"probability %f\" % result['probability_result'])\n",
    "fidelity(result['solution'], result_ref['solution'])"
   ]
  },
  {
   "cell_type": "markdown",
   "metadata": {},
   "source": [
    "The probabilty that HHL runs successfully depends on the constant $C$ (see step 3. in the introduction). In the HHL algorithm, $C$ can be given as the parameter `scale` $\\in [0,1]$. In the above example `scale` is not defined in the `params` dictionary and the HHL algorithm initializes it to the smallest possible eigenvalue before execution. Alternatively, we can set `scale` to 0.5 and see how the results are influenced thereby."
   ]
  },
  {
   "cell_type": "code",
   "execution_count": 5,
   "metadata": {},
   "outputs": [
    {
     "name": "stdout",
     "output_type": "stream",
     "text": [
      "solution  [0.84664+0.j 2.01762+0.j]\n",
      "classical solution  [1. 2.]\n",
      "probability 0.361437\n",
      "fidelity 0.995605\n"
     ]
    }
   ],
   "source": [
    "params2 = params\n",
    "params2['reciprocal'] = {    \n",
    "    'scale': 0.5\n",
    "}\n",
    "\n",
    "result = run_algorithm(params2)\n",
    "print(\"solution \", np.round(result['solution'], 5))\n",
    "\n",
    "result_ref = ExactLSsolver(matrix, vector).run()\n",
    "print(\"classical solution \", np.round(result_ref['solution'], 5))\n",
    "\n",
    "print(\"probability %f\" % result['probability_result'])\n",
    "fidelity(result['solution'], result_ref['solution'])"
   ]
  },
  {
   "cell_type": "markdown",
   "metadata": {},
   "source": [
    "If you want to know how many qubits are required (circuit width) or how large the maximum number of gates applied to a single qubit (circuit depth) is, you can print it out by"
   ]
  },
  {
   "cell_type": "code",
   "execution_count": 6,
   "metadata": {},
   "outputs": [
    {
     "name": "stdout",
     "output_type": "stream",
     "text": [
      "circuit_width 7\n",
      "circuit_depth 12256\n"
     ]
    }
   ],
   "source": [
    "print(\"circuit_width\", result['circuit_info']['width'])\n",
    "print(\"circuit_depth\", result['circuit_info']['depth'])"
   ]
  },
  {
   "cell_type": "markdown",
   "metadata": {},
   "source": [
    "## 2x2 non-diagonal matrix"
   ]
  },
  {
   "cell_type": "markdown",
   "metadata": {},
   "source": [
    "Here we show an example for running the HHL algorithm with Qiskit Aqua on a non-diagonal matrix as input\n",
    "$$\n",
    "A=\n",
    "\\begin{bmatrix}\n",
    "1 & 3 \\\\\n",
    "3 & 2\n",
    "\\end{bmatrix}$$ with the vector $$\\vec{b}= \\left( \\begin{array}{c}1 \\\\ 1  \\end{array} \\right)$$\n"
   ]
  },
  {
   "cell_type": "code",
   "execution_count": 7,
   "metadata": {},
   "outputs": [],
   "source": [
    "matrix = [[1, 3], [3, 2]]\n",
    "vector = [1, 1]\n",
    "params3 = params\n",
    "params3['input'] = {\n",
    "    'name': 'LinearSystemInput',\n",
    "    'matrix': matrix,\n",
    "    'vector': vector\n",
    "}\n",
    "params3['reciprocal'] = {\n",
    "    'negative_evals': True\n",
    "}\n",
    "params3['eigs'] = {\n",
    "    'negative_evals': True\n",
    "}\n"
   ]
  },
  {
   "cell_type": "code",
   "execution_count": 8,
   "metadata": {},
   "outputs": [
    {
     "name": "stdout",
     "output_type": "stream",
     "text": [
      "solution  [0.14223-5.e-05j 0.28622+7.e-05j]\n",
      "classical solution  [0.14286 0.28571]\n",
      "probability 0.000316\n",
      "fidelity 0.999994\n"
     ]
    }
   ],
   "source": [
    "result = run_algorithm(params3)\n",
    "print(\"solution \", np.round(result['solution'], 5))\n",
    "\n",
    "result_ref = ExactLSsolver(matrix, vector).run()\n",
    "print(\"classical solution \", np.round(result_ref['solution'], 5))\n",
    "\n",
    "print(\"probability %f\" % result['probability_result'])\n",
    "fidelity(result['solution'], result_ref['solution'])"
   ]
  },
  {
   "cell_type": "markdown",
   "metadata": {},
   "source": [
    "Compared to the the first example, the circuit depth is increased approximately by a factor 2,5"
   ]
  },
  {
   "cell_type": "code",
   "execution_count": 9,
   "metadata": {},
   "outputs": [
    {
     "name": "stdout",
     "output_type": "stream",
     "text": [
      "circuit_width 11\n",
      "circuit_depth 73313\n"
     ]
    }
   ],
   "source": [
    "print(\"circuit_width\", result['circuit_info']['width'])\n",
    "print(\"circuit_depth\", result['circuit_info']['depth'])"
   ]
  },
  {
   "cell_type": "markdown",
   "metadata": {},
   "source": [
    "## 8x8 non-diagonal matrix"
   ]
  },
  {
   "cell_type": "markdown",
   "metadata": {},
   "source": [
    "For simplicity, we show a HHL execution of a linear systom of equations defined by the following 8x8 dimensional matrix\n",
    "$$\n",
    "A=\n",
    "\\begin{bmatrix}\n",
    "4 & 0 & 0 & 0 & 0 & 0 & 0 & 1 \\\\\n",
    "0 & 3 & 0 & 0 & 0 & 0 & 0 & 0 \\\\\n",
    "0 & 0 & 8 & 0 & 0 & 0 & 0 & 0 \\\\\n",
    "0 & 0 & 0 & 5 & 0 & 0 & 0 & 0 \\\\\n",
    "0 & 0 & 0 & 0 & 2 & 1 & 0 & 0 \\\\\n",
    "0 & 0 & 0 & 0 & 1 & 1 & 0 & 0 \\\\\n",
    "0 & 0 & 0 & 0 & 0 & 0 & 1 & 0 \\\\\n",
    "1 & 0 & 0 & 0 & 0 & 0 & 0 & 5\n",
    "\\end{bmatrix}$$ and the vector $$\\vec{b}= \\left( \\begin{array}{c}1 \\\\ 0 \\\\ 0 \\\\ 0 \\\\ 0 \\\\ 0 \\\\ 0 \\\\ 1 \\end{array} \\right)$$"
   ]
  },
  {
   "cell_type": "code",
   "execution_count": 10,
   "metadata": {},
   "outputs": [],
   "source": [
    "matrix = [[4, 0, 0, 0, 0, 0, 0, 1],\n",
    "          [0, 3, 0, 0, 0, 0, 0, 0],\n",
    "          [0, 0, 8, 0, 0, 0, 0, 0],\n",
    "          [0, 0, 0, 5, 0, 0, 0, 0],\n",
    "          [0, 0, 0, 0, 2, 1, 0, 0],\n",
    "          [0, 0, 0, 0, 1, 1, 0, 0],\n",
    "          [0, 0, 0, 0, 0, 0, 1, 0],\n",
    "          [1, 0, 0, 0, 0, 0, 0, 5]]\n",
    "vector = [1, 0, 0, 0, 0, 0, 0, 1]\n",
    "params4 = params\n",
    "params4['input'] = {\n",
    "    'name': 'LinearSystemInput',\n",
    "    'matrix': matrix,\n",
    "    'vector': vector\n",
    "}"
   ]
  },
  {
   "cell_type": "code",
   "execution_count": 11,
   "metadata": {},
   "outputs": [
    {
     "name": "stdout",
     "output_type": "stream",
     "text": [
      "solution  [ 0.18195-0.j  0.     -0.j  0.     -0.j -0.     +0.j  0.     +0.j\n",
      " -0.     +0.j -0.     -0.j  0.18041+0.j]\n",
      "classical solution  [0.21053 0.      0.      0.      0.      0.      0.      0.15789]\n",
      "probability 0.935566\n",
      "fidelity 0.981173\n"
     ]
    }
   ],
   "source": [
    "result = run_algorithm(params4)\n",
    "print(\"solution \", np.round(result['solution'], 5))\n",
    "\n",
    "result_ref = ExactLSsolver(matrix, vector).run()\n",
    "print(\"classical solution \", np.round(result_ref['solution'], 5))\n",
    "\n",
    "print(\"probability %f\" % result['probability_result'])\n",
    "fidelity(result['solution'], result_ref['solution'])"
   ]
  },
  {
   "cell_type": "markdown",
   "metadata": {},
   "source": [
    "Considering the circuit depth, it is increased approximately by a factor 10 compared to the two dimensional matrices. The circuit width is increased by two additional qubits"
   ]
  },
  {
   "cell_type": "code",
   "execution_count": 12,
   "metadata": {},
   "outputs": [
    {
     "name": "stdout",
     "output_type": "stream",
     "text": [
      "circuit_width 9\n",
      "circuit_depth 315281\n"
     ]
    }
   ],
   "source": [
    "print(\"circuit_width\", result['circuit_info']['width'])\n",
    "print(\"circuit_depth\", result['circuit_info']['depth'])"
   ]
  },
  {
   "cell_type": "markdown",
   "metadata": {},
   "source": [
    "## 4x4 randomly-generated matrix"
   ]
  },
  {
   "cell_type": "markdown",
   "metadata": {},
   "source": [
    "Now, we show the application of HHL on a randomly-generated 4x4 matrix. We use the function `random_hermitian` to generate a random hermitian matrix and initialize the random seed to achieve reproducibility of the HHL run. Since the matrix can have negative eigenvalues, the `params` dictionary has to be modified by `\"negative_evals\": True` in `\"eigs\"` and `\"reciprocal\"`, respectively. We choose $$\\vec{b}= \\left( \\begin{array}{c}1 \\\\ 2 \\\\ 3 \\\\ 1 \\end{array} \\right)$$"
   ]
  },
  {
   "cell_type": "code",
   "execution_count": 13,
   "metadata": {},
   "outputs": [],
   "source": [
    "from qiskit import BasicAer\n",
    "from qiskit.aqua import QuantumInstance\n",
    "from qiskit.aqua.algorithms.single_sample import HHL\n",
    "from qiskit.aqua.utils import random_hermitian"
   ]
  },
  {
   "cell_type": "markdown",
   "metadata": {},
   "source": [
    "It is needed for this example to define the \"initial_state\", the \"qft\" and the \"iqft\" additionally:"
   ]
  },
  {
   "cell_type": "code",
   "execution_count": 14,
   "metadata": {},
   "outputs": [],
   "source": [
    "params5 = params\n",
<<<<<<< HEAD
    "params5['algorithm'] = {\n",
    "    'truncate_powerdim': False,\n",
    "    'truncate_hermitian': False\n",
    "}\n",
    "params5['reciprocal'] = {\n",
    "    'name': 'Lookup',\n",
    "    'negative_evals': True\n",
=======
    "params5[\"algorithm\"] = {\n",
    "    \"truncate_powerdim\": False,\n",
    "    \"truncate_hermitian\": False\n",
    "}\n",
    "params5[\"reciprocal\"] = {\n",
    "    \"name\": \"Lookup\",\n",
    "    \"negative_evals\": True\n",
>>>>>>> 0c3915ae
    "}\n",
    "params5['eigs'] = {\n",
    "    'expansion_mode': 'suzuki',\n",
    "    'expansion_order': 2,\n",
    "    'name': 'EigsQPE',\n",
    "    'negative_evals': True,\n",
    "    'num_ancillae': 6,\n",
    "    'num_time_slices': 70\n",
    "}\n",
    "params5['initial_state'] = {\n",
    "    'name': 'CUSTOM'\n",
    "}\n",
    "params5['iqft'] = {\n",
    "    'name': 'STANDARD'\n",
    "}\n",
    "params5['qft'] = {\n",
    "    'name': 'STANDARD'\n",
    "}"
   ]
  },
  {
   "cell_type": "markdown",
   "metadata": {},
   "source": [
    "In this example, we create an instance of the `HHL` class and run the algorithm with an input that is created programatically. To get the same pseudo-random matrix for every run, we set the random seed by using `np.random.seed(1)`."
   ]
  },
  {
   "cell_type": "code",
   "execution_count": 15,
   "metadata": {},
   "outputs": [
    {
     "name": "stdout",
     "output_type": "stream",
     "text": [
      "random matrix:\n",
      "[[ 0.284-0.j    -0.257-0.051j -0.124+0.033j  0.038+0.023j]\n",
      " [-0.257+0.051j  0.404+0.j     0.067-0.079j  0.054+0.055j]\n",
      " [-0.124-0.033j  0.067+0.079j  0.282-0.j     0.043+0.004j]\n",
      " [ 0.038-0.023j  0.054-0.055j  0.043-0.004j  0.206-0.j   ]]\n",
      "solution  [ 79.9768  +4.52073j  60.28272 +3.09211j  37.51853 -9.5858j\n",
      " -35.02324+26.46894j]\n",
      "classical solution  [ 76.1399  +1.92451j  57.30622 +1.20141j  35.96381-10.07775j\n",
      " -32.03837+25.90593j]\n",
      "probability 0.256771\n",
      "fidelity 0.999946\n"
     ]
    }
   ],
   "source": [
    "# set the random seed to get the same pseudo-random matrix for every run\n",
    "np.random.seed(1)\n",
    "matrix = random_hermitian(4)\n",
    "vector = [1, 2, 3, 1]\n",
    "\n",
    "print(\"random matrix:\")\n",
    "m = np.array(matrix)\n",
    "print(np.round(m, 3))\n",
    "\n",
    "algo_input = LinearSystemInput(matrix=matrix, vector=vector)\n",
    "hhl = HHL.init_params(params5, algo_input)\n",
    "backend = BasicAer.get_backend('statevector_simulator')\n",
    "quantum_instance = QuantumInstance(backend=backend)\n",
    "result = hhl.run(quantum_instance)\n",
    "print(\"solution \", np.round(result['solution'], 5))\n",
    "\n",
    "result_ref = ExactLSsolver(matrix, vector).run()\n",
    "print(\"classical solution \", np.round(result_ref['solution'], 5))\n",
    "\n",
    "print(\"probability %f\" % result['probability_result'])\n",
    "fidelity(result['solution'], result_ref['solution'])"
   ]
  },
  {
   "cell_type": "markdown",
   "metadata": {},
   "source": [
    "The circuit width and depth are"
   ]
  },
  {
   "cell_type": "code",
   "execution_count": 16,
   "metadata": {},
   "outputs": [
    {
     "name": "stdout",
     "output_type": "stream",
     "text": [
      "circuit_width 12\n",
      "circuit_depth 973537\n"
     ]
    }
   ],
   "source": [
    "print(\"circuit_width\", result['circuit_info']['width'])\n",
    "print(\"circuit_depth\", result['circuit_info']['depth'])"
   ]
  },
  {
   "cell_type": "code",
   "execution_count": null,
   "metadata": {},
   "outputs": [],
   "source": []
  }
 ],
 "metadata": {
  "kernelspec": {
   "display_name": "Python 3",
   "language": "python",
   "name": "python3"
  },
  "language_info": {
   "codemirror_mode": {
    "name": "ipython",
    "version": 3
   },
   "file_extension": ".py",
   "mimetype": "text/x-python",
   "name": "python",
   "nbconvert_exporter": "python",
   "pygments_lexer": "ipython3",
   "version": "3.7.1"
  }
 },
 "nbformat": 4,
 "nbformat_minor": 2
}<|MERGE_RESOLUTION|>--- conflicted
+++ resolved
@@ -457,7 +457,6 @@
    "outputs": [],
    "source": [
     "params5 = params\n",
-<<<<<<< HEAD
     "params5['algorithm'] = {\n",
     "    'truncate_powerdim': False,\n",
     "    'truncate_hermitian': False\n",
@@ -465,15 +464,6 @@
     "params5['reciprocal'] = {\n",
     "    'name': 'Lookup',\n",
     "    'negative_evals': True\n",
-=======
-    "params5[\"algorithm\"] = {\n",
-    "    \"truncate_powerdim\": False,\n",
-    "    \"truncate_hermitian\": False\n",
-    "}\n",
-    "params5[\"reciprocal\"] = {\n",
-    "    \"name\": \"Lookup\",\n",
-    "    \"negative_evals\": True\n",
->>>>>>> 0c3915ae
     "}\n",
     "params5['eigs'] = {\n",
     "    'expansion_mode': 'suzuki',\n",
