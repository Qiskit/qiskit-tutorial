--- conflicted
+++ resolved
@@ -62,16 +62,6 @@
    },
    "outputs": [],
    "source": [
-<<<<<<< HEAD
-    "from qiskit import LegacySimulators\n",
-    "from qiskit_aqua import QuantumInstance\n",
-    "from qiskit_aqua import Operator, run_algorithm\n",
-    "from qiskit_aqua.input import EnergyInput\n",
-    "from qiskit_aqua.translators.ising import portfolio\n",
-    "from qiskit_aqua.algorithms import VQE, QAOA, ExactEigensolver\n",
-    "from qiskit_aqua.components.optimizers import COBYLA\n",
-    "from qiskit_aqua.components.variational_forms import RY\n",
-=======
     "from qiskit import BasicAer\n",
     "from qiskit.aqua import QuantumInstance\n",
     "from qiskit.aqua import Operator, run_algorithm\n",
@@ -81,7 +71,6 @@
     "from qiskit.aqua.components.optimizers import COBYLA\n",
     "from qiskit.aqua.components.initial_states import Zero\n",
     "from qiskit.aqua.components.variational_forms import RY\n",
->>>>>>> d43ed8bf
     "import numpy as np"
    ]
   },
@@ -373,15 +362,9 @@
  ],
  "metadata": {
   "kernelspec": {
-<<<<<<< HEAD
-   "display_name": "qiskit_stable",
-   "language": "python",
-   "name": "qiskit_stable"
-=======
    "display_name": "Python 3",
    "language": "python",
    "name": "python3"
->>>>>>> d43ed8bf
   },
   "language_info": {
    "codemirror_mode": {
@@ -393,11 +376,7 @@
    "name": "python",
    "nbconvert_exporter": "python",
    "pygments_lexer": "ipython3",
-<<<<<<< HEAD
-   "version": "3.6.1"
-=======
    "version": "3.6.7"
->>>>>>> d43ed8bf
   }
  },
  "nbformat": 4,
