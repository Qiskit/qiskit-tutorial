--- conflicted
+++ resolved
@@ -59,17 +59,10 @@
     "import matplotlib.pyplot as plt\n",
     "%matplotlib inline\n",
     "import numpy as np\n",
-<<<<<<< HEAD
-    "from qiskit import LegacySimulators\n",
-    "from qiskit_aqua.algorithms import AmplitudeEstimation\n",
-    "from qiskit_aqua.components.uncertainty_problems import EuropeanCallExpectedValue, EuropeanCallDelta\n",
-    "from qiskit_aqua.components.random_distributions import LogNormalDistribution"
-=======
     "from qiskit import BasicAer\n",
     "from qiskit.aqua.algorithms import AmplitudeEstimation\n",
     "from qiskit.aqua.components.uncertainty_problems import EuropeanCallExpectedValue, EuropeanCallDelta\n",
     "from qiskit.aqua.components.uncertainty_models import LogNormalDistribution"
->>>>>>> d43ed8bf
    ]
   },
   {
@@ -475,15 +468,9 @@
  ],
  "metadata": {
   "kernelspec": {
-<<<<<<< HEAD
-   "display_name": "qiskit_stable",
-   "language": "python",
-   "name": "qiskit_stable"
-=======
    "display_name": "Python 3",
    "language": "python",
    "name": "python3"
->>>>>>> d43ed8bf
   },
   "language_info": {
    "codemirror_mode": {
