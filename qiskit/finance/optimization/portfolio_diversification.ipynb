--- conflicted
+++ resolved
@@ -192,11 +192,7 @@
   },
   {
    "cell_type": "code",
-<<<<<<< HEAD
-   "execution_count": null,
-=======
    "execution_count": 2,
->>>>>>> c6da8481
    "metadata": {},
    "outputs": [],
    "source": [
@@ -242,45 +238,24 @@
   },
   {
    "cell_type": "code",
-<<<<<<< HEAD
-   "execution_count": null,
-=======
    "execution_count": 3,
->>>>>>> c6da8481
    "metadata": {
     "scrolled": true
    },
    "outputs": [],
    "source": [
     "# Generate a pairwise time-series similarity matrix\n",
-<<<<<<< HEAD
-    "stocks = [\"TICKER_A\", \"TICKER_B\"]\n",
-=======
     "stocks = [\"TICKER1\", \"TICKER2\"]\n",
->>>>>>> c6da8481
     "n = len(stocks)\n",
     "rho = np.ones((n,n))\n",
     "rho[0,1] = 0.8\n",
     "rho[1,0] = 0.8\n",
     "\n",
-<<<<<<< HEAD
-    "try:\n",
-    "    wiki = WikipediaDataProvider(token = \"\",\n",
-    "                 tickers = stocks,\n",
-    "                 stockmarket = StockMarket.NASDAQ.value,\n",
-    "                 start = datetime.datetime(2016,1,1),\n",
-    "                 end = datetime.datetime(2016,1,30))\n",
-    "    wiki.run()\n",
-    "    rho = wiki.get_similarity_matrix()\n",
-    "except Exception as e:\n",
-    "    print(\"Cannot load real data. This may happen with over 50 accesses per day, for instnace. Using a constant rho.\")\n",
-=======
     "data = RandomDataProvider(tickers = stocks,\n",
     "                 start = datetime.datetime(2016,1,1),\n",
     "                 end = datetime.datetime(2016,1,30))\n",
     "data.run()\n",
     "rho = data.get_similarity_matrix()\n",
->>>>>>> c6da8481
     "\n",
     "# Actually, we consider the additive inverse to invert the direction of optimisation.  \n",
     "rho = -1 * rho"
@@ -295,11 +270,7 @@
   },
   {
    "cell_type": "code",
-<<<<<<< HEAD
-   "execution_count": null,
-=======
    "execution_count": 4,
->>>>>>> c6da8481
    "metadata": {},
    "outputs": [],
    "source": [
@@ -317,11 +288,7 @@
   },
   {
    "cell_type": "code",
-<<<<<<< HEAD
-   "execution_count": null,
-=======
    "execution_count": 5,
->>>>>>> c6da8481
    "metadata": {},
    "outputs": [],
    "source": [
@@ -408,11 +375,7 @@
   },
   {
    "cell_type": "code",
-<<<<<<< HEAD
-   "execution_count": null,
-=======
    "execution_count": 6,
->>>>>>> c6da8481
    "metadata": {},
    "outputs": [],
    "source": [
@@ -428,11 +391,7 @@
   },
   {
    "cell_type": "code",
-<<<<<<< HEAD
-   "execution_count": null,
-=======
    "execution_count": 7,
->>>>>>> c6da8481
    "metadata": {},
    "outputs": [],
    "source": [
@@ -485,11 +444,7 @@
   },
   {
    "cell_type": "code",
-<<<<<<< HEAD
-   "execution_count": null,
-=======
    "execution_count": 12,
->>>>>>> c6da8481
    "metadata": {},
    "outputs": [],
    "source": [
@@ -559,11 +514,7 @@
   },
   {
    "cell_type": "code",
-<<<<<<< HEAD
-   "execution_count": null,
-=======
    "execution_count": 13,
->>>>>>> c6da8481
    "metadata": {},
    "outputs": [],
    "source": [
@@ -584,11 +535,7 @@
   },
   {
    "cell_type": "code",
-<<<<<<< HEAD
-   "execution_count": null,
-=======
    "execution_count": 14,
->>>>>>> c6da8481
    "metadata": {},
    "outputs": [],
    "source": [
@@ -619,11 +566,7 @@
   },
   {
    "cell_type": "code",
-<<<<<<< HEAD
-   "execution_count": null,
-=======
    "execution_count": 15,
->>>>>>> c6da8481
    "metadata": {},
    "outputs": [],
    "source": [
@@ -648,11 +591,6 @@
   },
   {
    "cell_type": "code",
-<<<<<<< HEAD
-   "execution_count": null,
-   "metadata": {},
-   "outputs": [],
-=======
    "execution_count": 16,
    "metadata": {},
    "outputs": [
@@ -665,7 +603,6 @@
      ]
     }
    ],
->>>>>>> c6da8481
    "source": [
     "warnings.filterwarnings('ignore')\n",
     "vqe_state, vqe_level = quantum_optimizer.vqe_solution()\n",
@@ -688,11 +625,6 @@
   },
   {
    "cell_type": "code",
-<<<<<<< HEAD
-   "execution_count": null,
-   "metadata": {},
-   "outputs": [],
-=======
    "execution_count": 18,
    "metadata": {},
    "outputs": [
@@ -721,7 +653,6 @@
      "output_type": "display_data"
     }
    ],
->>>>>>> c6da8481
    "source": [
     "xc, yc = data.get_coordinates()\n",
     "visualize_solution(xc, yc, ground_state, ground_level, n, q, 'Classical')\n",
