--- conflicted
+++ resolved
@@ -19,10 +19,6 @@
     "\n",
     "\n",
     "**Code setup**\n",
-<<<<<<< HEAD
-    "This tutorial makes use of the `t|ket〉` transpiler pass and the Quantum Subspace Expansion [2, 3] algorithm as implemented in `pytket` (the python interface to `t|ket〉`). To install it go to http://github.com/CQCL/pytket and follow the README (or just try running `pip install pytket`).\n",
-=======
->>>>>>> 676e167e
     "\n",
     "This tutorial makes use of Qiskit `Terra` and `Aqua`, as well as `pytket` (the Python interface to `t|ket>`). To install `pytket`, follow the instructions at [this Github repository](https://github.com/CQCL/pytket)."
    ]
