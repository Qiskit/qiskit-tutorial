--- conflicted
+++ resolved
@@ -6,7 +6,7 @@
    "source": [
     "# _*Quantum chemistry with Qiskit Terra, Aqua and t|ket〉*_  \n",
     "\n",
-    "In this tutorial, we discuss how to use IBM's Qiskit `Terra` and `Aqua` packages, and the `t|ket>` compiler by Cambridge Quantum Computing (CQC), to calculate the excited state energies of simple molecules using the quantum subspace expansion (QSE) technique. By the end of this tutorial, you will\n",
+    "In this tutorial, we discuss how to use IBM's Qiskit `Terra` and `Aqua` packages, and the `t|ket〉` compiler by Cambridge Quantum Computing (CQC), to calculate the excited state energies of simple molecules using the quantum subspace expansion (QSE) technique. By the end of this tutorial, you will\n",
     "\n",
     "* ??\n",
     "* ??\n",
@@ -15,7 +15,7 @@
     "\n",
     "\n",
     "**Code setup**\n",
-    "It makes use of the Quantum Subspace Expansion [2, 3] as implemented in `pytket` (the python interface to `t|ket〉`). To install it go to http://github.com/CQCL/pytket and follow the README (or just try running `pip install pytket`).\n",
+    "This tutorial makes use of the `t|ket〉` transpiler pass and the Quantum Subspace Expansion [2, 3] algorithm as implemented in `pytket` (the python interface to `t|ket〉`). To install it go to http://github.com/CQCL/pytket and follow the README (or just try running `pip install pytket`).\n",
     "\n",
     "**TODO: Explain we expect reader to have some familiarity with quantum chemistry methods**"
    ]
@@ -231,9 +231,6 @@
   },
   {
    "cell_type": "code",
-<<<<<<< HEAD
-   "execution_count": 3,
-=======
    "execution_count": 36,
    "metadata": {},
    "outputs": [
@@ -432,7 +429,6 @@
   {
    "cell_type": "code",
    "execution_count": 49,
->>>>>>> 9df8d536
    "metadata": {},
    "outputs": [],
    "source": [
@@ -456,9 +452,6 @@
   },
   {
    "cell_type": "code",
-<<<<<<< HEAD
-   "execution_count": 4,
-=======
    "execution_count": 42,
    "metadata": {},
    "outputs": [
@@ -492,7 +485,6 @@
   {
    "cell_type": "code",
    "execution_count": 50,
->>>>>>> 9df8d536
    "metadata": {},
    "outputs": [],
    "source": [
